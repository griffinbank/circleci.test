--- conflicted
+++ resolved
@@ -4,12 +4,8 @@
   :license {:name "Eclipse Public License"
             :url "http://www.eclipse.org/legal/epl-v10.html"}
   :pedantic? :abort
-<<<<<<< HEAD
   :dependencies [[org.clojure/clojure "1.8.0"]
                  [org.clojure/data.xml "0.0.8"]]
-=======
-  :dependencies [[org.clojure/clojure "1.8.0"]]
   :aliases {"ctest" ["run" "-m" "circleci.test"
                      "circleci.test-test" "circleci.test.test-report"]}
->>>>>>> 31b6a68e
   :profiles {:uberjar {:aot :all}})